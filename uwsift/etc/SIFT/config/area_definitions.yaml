area_definitions:

  MTG FCI FDSS:
    {
        1km: mtg_fci_fdss_1km,
        2km: mtg_fci_fdss_2km,
        500m: mtg_fci_fdss_500m,
        32km: mtg_fci_fdss_32km
    }

<<<<<<< HEAD
  MSG SEVERI FES:
=======
  MSG SEVIRI FES:
>>>>>>> 634e2d5c
    {
        3km: msg_seviri_fes_3km,
        1km: msg_seviri_fes_1km,
        9km: msg_seviri_fes_9km
    }
  MSG SEVIRI RSS:
    {
        3km: msg_seviri_rss_3km,
        1km: msg_seviri_rss_1km
    }
  MSG SEVIRI IODC:
    {
        3km: msg_seviri_iodc_3km,
        1km: msg_seviri_iodc_1km
    }
  GOES-East ABI F:
    {
        500m: goes_east_abi_f_500m,
        1km: goes_east_abi_f_1km,
        2km: goes_east_abi_f_2km
    }

  GOES-West ABI F:
    {
        500m: goes_west_abi_f_500m,
        1km: goes_west_abi_f_1km,
        2km: goes_west_abi_f_2km
    }

  EUROL:
    {
        eurol: eurol
    }








#---- SIFT doesn't implement proj=eqc correctly/completely ----
#  Plate Carree 3km: worldeqc3km<|MERGE_RESOLUTION|>--- conflicted
+++ resolved
@@ -8,11 +8,7 @@
         32km: mtg_fci_fdss_32km
     }
 
-<<<<<<< HEAD
-  MSG SEVERI FES:
-=======
   MSG SEVIRI FES:
->>>>>>> 634e2d5c
     {
         3km: msg_seviri_fes_3km,
         1km: msg_seviri_fes_1km,
