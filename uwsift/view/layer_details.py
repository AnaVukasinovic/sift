#!/usr/bin/env python
# -*- coding: utf-8 -*-
"""

PURPOSE
Manage the layer sets.

REFERENCES

REQUIRES

:author: Eva Schiffer <evas@ssec.wisc.edu>
:copyright: 2015 by University of Wisconsin Regents, see AUTHORS for more details
:license: GPLv3, see LICENSE for more details
"""
__author__ = "evas"
__docformat__ = "reStructuredText"

import logging
from functools import partial
from typing import Optional, Tuple

from PyQt5 import QtWidgets

from uwsift.common import FALLBACK_RANGE, INVALID_COLOR_LIMITS, Info, Kind
from uwsift.model.area_definitions_manager import AreaDefinitionsManager
from uwsift.model.layer_item import LayerItem
from uwsift.model.layer_model import LayerModel
from uwsift.model.product_dataset import ProductDataset
from uwsift.ui.layer_details_widget_ui import Ui_LayerDetailsPane
from uwsift.util.common import (
    format_clims,
    format_resolution,
    get_initial_gamma,
    range_hull,
    range_hull_no_fail,
)
from uwsift.view.colormap import COLORMAP_MANAGER

LOG = logging.getLogger(__name__)


class SingleLayerInfoPane(QtWidgets.QWidget):
    """Shows details about one layer that is currently selected."""

    _slider_steps = 100
    _resampling_info = None

    # Flags that indicate whether to perform invert current time fit data or invert all times fit data
    _invert_current_time = False
    _invert_all_times = False

    def __init__(self, *args, **kwargs):
        """Initialise subwidgets and layout.

        Hide the subwidgets at the beginning because no layer is selected."""
        super(SingleLayerInfoPane, self).__init__(*args, **kwargs)

        self._valid_min, self._valid_max = FALLBACK_RANGE

        layout = QtWidgets.QVBoxLayout(self)
        self.setSizePolicy(QtWidgets.QSizePolicy.Minimum, QtWidgets.QSizePolicy.Minimum)
        self._details_pane_ui = Ui_LayerDetailsPane()
        self._details_pane_widget = QtWidgets.QWidget(self)
        self._details_pane_ui.setupUi(self._details_pane_widget)

        layout.addWidget(self._details_pane_widget)
        self.setLayout(layout)

        self._clear_details_pane()

        self._current_selected_layer: Optional[LayerItem] = None

        self._init_cmap_combo()

        self._details_pane_ui.cmap_combobox.currentIndexChanged.connect(self._cmap_changed)
        self._details_pane_ui.vmin_slider.valueChanged.connect(partial(self._slider_changed, is_max=False))
        self._details_pane_ui.vmax_slider.valueChanged.connect(partial(self._slider_changed, is_max=True))
        self._details_pane_ui.vmin_spinbox.valueChanged.connect(partial(self._spin_box_changed, is_max=False))
        self._details_pane_ui.vmax_spinbox.valueChanged.connect(partial(self._spin_box_changed, is_max=True))

        self._details_pane_ui.gammaSpinBox.valueChanged.connect(self._gamma_changed)

        self._details_pane_ui.buttonGroup.buttonClicked.connect(self._on_button_clicked)

        self._details_pane_ui.climitsCurrentTime.clicked.connect(self._fit_clims_to_current_time)
        self._details_pane_ui.climitsAllTimes.clicked.connect(self._fit_clims_to_all_times)

        self._details_pane_ui.climitsAllTimesInvert.clicked.connect(self._invert_fit_clims_to_all_times)
        self._details_pane_ui.climitsCurrentTimeInvert.clicked.connect(self._invert_fit_clims_to_current_times)

        self._details_pane_ui.colormap_reset_button.clicked.connect(self._reset_to_initial_state)

    # Slot functions

    def initiate_update(self):
        """Start the update process if a layer is currently selected."""
        self._clear_details_pane()
        if not self._current_selected_layer:
            return

        clims = self._current_selected_layer.presentation.climits
        valid_range = self._current_selected_layer.valid_range
        if valid_range:
            self._valid_min, self._valid_max = range_hull(clims, valid_range)
        elif (
            clims and clims != INVALID_COLOR_LIMITS and isinstance(clims, tuple)
        ):  # Internal RGB Composites have a list of color limit (clims) tuples
            self._valid_min, self._valid_max = clims
        else:
            self._valid_min, self._valid_max = FALLBACK_RANGE

        self._update_displayed_info()

    def selection_did_change(self, layers: Tuple[LayerItem]):
        """Update the displayed values only when one layer is selected.

        Also reset the display to its initial state at the beginning.

        :param layers: Layers which are currently selected
        """
        if layers is not None and len(layers) == 1:
            self._current_selected_layer = layers[0]
            self.initiate_update()
        else:
            self._clear_details_pane()

    def update_displayed_clims(self):
        """Update the corresponding viewed values for the color limits of the layer

        Exclude the listed layer types for displaying color limit values even if they have some."""
        if self._current_selected_layer:
            if self._current_selected_layer.presentation.climits and self._current_selected_layer.info.get(
                Info.KIND
            ) not in [Kind.MC_IMAGE]:
                self._determine_display_value_for_clims()

    def update_displayed_colormap(self):
        """Update the currently viewed colormap values of the layer"""
        if self._current_selected_layer:
            if self._current_selected_layer.presentation.colormap:
                self._details_pane_ui.layerColormapValue.setText(self._current_selected_layer.presentation.colormap)

                idx = self._details_pane_ui.cmap_combobox.findData(self._current_selected_layer.presentation.colormap)
                self._details_pane_ui.cmap_combobox.setCurrentIndex(idx)

                cmap = COLORMAP_MANAGER.get(self._current_selected_layer.presentation.colormap)
                if cmap:
                    cmap_html = cmap._repr_html_()
                    cmap_html = cmap_html.replace("height", "border-collapse: collapse;\nheight")
                    self._details_pane_ui.layerColormapVisual.setHtml(
                        f"""<html><head></head><body style="margin: 0px"><div>{cmap_html}</div></body></html>"""
                    )

    # Utility functions

    def _clear_details_pane(self):
        self._details_pane_ui.layerNameValue.setText("<no single layer selected>")
        self._details_pane_ui.layerVisibleSchedTimeValue.setText("N/A")
        self._details_pane_ui.layerInstrumentValue.setText("N/A")
        self._details_pane_ui.layerWavelengthValue.setText("N/A")
        self._details_pane_ui.layerResolutionValue.setText("N/A")
        self._details_pane_ui.layerAreaResolutionValue.setText("N/A")
        self._details_pane_ui.layerColormapValue.setText("N/A")
        self._details_pane_ui.layerColorLimitsValue.setText("N/A")
        self._details_pane_ui.layerColormapVisual.setHtml("")
        self._details_pane_ui.kindDetailsStackedWidget.setCurrentWidget(self._details_pane_ui.page_others)

    def _cmap_changed(self, index):
        model = self._current_selected_layer.model
        cmap_str = self._details_pane_ui.cmap_combobox.itemData(index)
        self._current_cmap = str(cmap_str)
        model.change_colormap_for_layer(self._current_selected_layer.uuid, self._current_cmap)

    def _create_slider_value(self, channel_val):
        if self._valid_max == self._valid_min:
            return 0
        mini = min(self._valid_min, self._valid_max)
        maxi = max(self._valid_min, self._valid_max)
        return int((channel_val - mini) / (maxi - mini) * self._slider_steps)

    def _determine_display_value_for_clims(self):
        try:
            clims = self._current_selected_layer.presentation.climits
            if self._current_selected_layer.kind == Kind.RGB:
                model: LayerModel = self._current_selected_layer.model
                input_layers_info = model.get_input_layers_info(self._current_selected_layer)
                clims_str = self._get_multichannel_clims_str(clims, input_layers_info)
            else:
                unit_conv = self._current_selected_layer.info[Info.UNIT_CONVERSION]
                clims_str = format_clims(clims, unit_conv)

            self._details_pane_ui.layerColorLimitsValue.setText(clims_str)
        except TypeError:
            LOG.warning(
                f"Unable to set the value for color limits."
                f" Instead for {self._current_selected_layer.uuid} will the value 'N/A' be shown."
            )
        except KeyError:
            LOG.warning(
                f"Unable to convert color limits of layer {self._current_selected_layer}."
                f" Because there is no unit conversion in layer info: '{self._current_selected_layer.info}'."
                f" Instead for {self._current_selected_layer.uuid} will the value 'N/A' be shown."
            )

    def _enable_all_buttons(self):
        for btn in self._details_pane_ui.buttonGroup.buttons():
            btn.setEnabled(True)

    def _on_button_clicked(self, button):
        self._enable_all_buttons()
        # Disable the clicked button and mark it
        button.setEnabled(False)

    def _invert_fit_clims_to_all_times(self):
        self._invert_all_times = True
        self._fit_clims_to_all_times()
        self._invert_all_times = False

    def _invert_fit_clims_to_current_times(self):
        self._invert_current_time = True
        self._fit_clims_to_current_time()
        self._invert_current_time = False

    def _fit_clims_to_all_times(self):
        model = self._current_selected_layer.model
        actual_range = self._current_selected_layer.get_actual_range_from_layer()

        if self._invert_all_times:
            actual_range = (actual_range[1], actual_range[0])  # Swap min and max

        model.change_color_limits_for_layer(self._current_selected_layer.uuid, actual_range)
        valid_range = self._current_selected_layer.valid_range

        assert actual_range != (None, None)  # nosec B101
        self._valid_min, self._valid_max = range_hull_no_fail(actual_range, valid_range, actual_range)

        self._update_vmin()
        self._update_vmax()

    def _fit_clims_to_current_time(self):
        first_active_dataset = self._current_selected_layer.get_first_active_product_dataset()
        if first_active_dataset:
            model = self._current_selected_layer.model
            actual_range = self._current_selected_layer.get_actual_range_from_first_active_dataset()

            if self._invert_current_time:
                actual_range = (actual_range[1], actual_range[0])  # Swap min and max

            model.change_color_limits_for_layer(self._current_selected_layer.uuid, actual_range)

            valid_range = self._current_selected_layer.valid_range

            assert actual_range != (None, None)  # nosec B101
            self._valid_min, self._valid_max = range_hull_no_fail(actual_range, valid_range, actual_range)

            self._update_vmin()
            self._update_vmax()

    def _gamma_changed(self, val):
        model = self._current_selected_layer.model
        model.change_gamma_for_layer(self._current_selected_layer.uuid, val)

    def _get_multichannel_clims_str(self, clims, input_layers_info):
        assert len(input_layers_info) == len(clims)  # nosec B101
        multichannel_clims_strs = []
        for idx in range(len(clims)):
            curr_clims = clims[idx]
            curr_layer_info = input_layers_info[idx]
            if curr_layer_info:
                curr_unit_conv = curr_layer_info.get(Info.UNIT_CONVERSION)
                multichannel_clims_strs.append(format_clims(curr_clims, curr_unit_conv))
            else:
                multichannel_clims_strs.append("N/A")

        return ", ".join(multichannel_clims_strs)

    def _get_multichannel_instrument_str(self):
        used_instruments = set()
        instruments = []
        for instrument in self._current_selected_layer.info.get(Info.INSTRUMENT):
            if not instrument:
                instruments.append("N/A")
                continue

            instruments.append(instrument.value)
            used_instruments.add(instrument.value)
        if len(used_instruments) == 1:
            instrument_str = list(used_instruments)[0]
        else:
            instrument_str = ", ".join(instruments)
        return instrument_str

    @staticmethod
    def _get_multichannel_wavelength_str(wavelength):
        wavelength_tmp = []
        for wv in wavelength:
            if not wv:
                wavelength_tmp.append("N/A")
                continue

            wavelength_tmp.append(f"{wv.central} {wv.unit}")
        wavelength_str = ", ".join(wavelength_tmp)
        return wavelength_str

    def _get_slider_value(self, slider_val):
        if self._valid_max == self._valid_min:
            return self._valid_min
        mini = min(self._valid_min, self._valid_max)
        maxi = max(self._valid_min, self._valid_max)
        return (slider_val / self._slider_steps) * (maxi - mini) + mini

    def _init_cmap_combo(self):
        # FIXME: We should do this by colormap category
        for colormap in COLORMAP_MANAGER.keys():
            self._details_pane_ui.cmap_combobox.addItem(colormap, colormap)

    def _reset_to_initial_state(self):
        self._enable_all_buttons()

        model = self._current_selected_layer.model
        # rejecting (Cancel button) means reset previous settings
        model.change_colormap_for_layer(
            self._current_selected_layer.uuid, self._current_selected_layer.info[Info.COLORMAP]
        )

        clims = self._current_selected_layer.determine_initial_clims()
        model.change_color_limits_for_layer(self._current_selected_layer.uuid, clims)
        model.change_gamma_for_layer(
            self._current_selected_layer.uuid, get_initial_gamma(self._current_selected_layer.info)
        )
        actual_range = self._current_selected_layer.get_actual_range_from_first_active_dataset()
        valid_range = self._current_selected_layer.valid_range

        self._valid_min, self._valid_max = valid_range if valid_range else actual_range
        self._update_vmin()
        self._update_vmax()
        self._update_gamma()

    def _set_new_clims(self, val, is_max):
        if is_max:
            new_clims = (self._current_selected_layer.presentation.climits[0], val)
        else:
            new_clims = (val, self._current_selected_layer.presentation.climits[1])
        model = self._current_selected_layer.model
        model.change_color_limits_for_layer(self._current_selected_layer.uuid, new_clims)

    def set_resampling_info(self, resampling_info):
        self._resampling_info = resampling_info

    def _slider_changed(self, value=None, is_max=True):
        self._enable_all_buttons()

        spin_box = self._details_pane_ui.vmax_spinbox if is_max else self._details_pane_ui.vmin_spinbox
        if value is None:
            slider = self._details_pane_ui.vmax_slider if is_max else self._details_pane_ui.vmin_slider
            value = slider.value()
        value = self._get_slider_value(value)
        LOG.debug("slider %s %s => %f" % (self._current_selected_layer.uuid, "max" if is_max else "min", value))
        display_val = self._current_selected_layer.info[Info.UNIT_CONVERSION][1](value)
        spin_box.blockSignals(True)
        spin_box.setValue(display_val)
        spin_box.blockSignals(False)
        return self._set_new_clims(value, is_max)

    def _spin_box_changed(self, is_max=True):
        self._enable_all_buttons()

        slider = self._details_pane_ui.vmax_slider if is_max else self._details_pane_ui.vmin_slider
        slider2 = self._details_pane_ui.vmin_slider if is_max else self._details_pane_ui.vmax_slider
        spin_box = self._details_pane_ui.vmax_spinbox if is_max else self._details_pane_ui.vmin_spinbox
        dis_val = spin_box.value()
        val = self._current_selected_layer.info[Info.UNIT_CONVERSION][1](dis_val, inverse=True)
        LOG.debug(
            "spin box %s %s => %f => %f" % (self._current_selected_layer.uuid, "max" if is_max else "min", dis_val, val)
        )
        sv = self._create_slider_value(val)
        current_slider_max = slider.maximum()
        current_slider_min = slider.minimum()
        # block the slider signals
        slider.blockSignals(True)
        slider2.blockSignals(True)

        # change minimum and maximum of sliders if needed
        if current_slider_max < sv:
            slider.setMaximum(sv)
            slider2.setMaximum(sv)
        if current_slider_min > sv:
            slider.setMinimum(sv)
            slider2.setMinimum(sv)

        # set value to the slider
        slider.setValue(sv)

        # unblock the slider signals
        slider.blockSignals(False)
        slider2.blockSignals(False)

        # Workaround for the strange behavior in the spinbox, where the value
        # increases or decreases twice with a single arrow click when the maximum
        # or minimum of the range is changed
        spin_box.setEnabled(False)
        spin_box.setEnabled(True)

        return self._set_new_clims(val, is_max)

    def _update_displayed_info(self):
        self._update_displayed_layer_name()
        self._update_displayed_time()
        self._update_displayed_instrument()
        self._update_displayed_wavelength()
        self._update_displayed_resolution()
        self._update_displayed_area_resolution()
        self.update_displayed_clims()

        self._update_displayed_kind_details()

    def _update_displayed_instrument(self):
        if self._current_selected_layer.info.get(Info.INSTRUMENT):
            if self._current_selected_layer.info.get(Info.KIND) == Kind.RGB:
                instrument_str = self._get_multichannel_instrument_str()
            else:
                instrument_str = self._current_selected_layer.info[Info.INSTRUMENT].value

            self._details_pane_ui.layerInstrumentValue.setText(instrument_str)

    def _update_displayed_kind_details(self):
        if (
            self._current_selected_layer.kind == Kind.IMAGE
            and self._current_selected_layer.get_first_active_product_dataset()
        ):
            self._details_pane_ui.kindDetailsStackedWidget.setCurrentWidget(self._details_pane_ui.page_IMAGE)

            self.update_displayed_colormap()

            self._update_gamma()
            self._update_vmin()
            self._update_vmax()

    def _update_displayed_layer_name(self):
        layer_descriptor = self._current_selected_layer.descriptor
        if layer_descriptor:
            self._details_pane_ui.layerNameValue.setText(self._current_selected_layer.descriptor)

    def _update_displayed_resolution(self):
        resolution_str = "N/A"
        if self._current_selected_layer.info.get("resolution"):
            resolution_str = format_resolution(self._current_selected_layer.info["resolution"])
        elif self._current_selected_layer.info.get("resolution-x") or self._current_selected_layer.info.get(
            "resolution-y"
        ):
            resolution_x = self._current_selected_layer.info.get("resolution-x")
            resolution_y = self._current_selected_layer.info.get("resolution-y")

            resolution_str = format_resolution(resolution_x) if resolution_x else "N/A"
            resolution_str += " / "
            resolution_str += format_resolution(resolution_y) if resolution_y else "N/A"

        self._details_pane_ui.layerResolutionValue.setText(resolution_str)

    def _update_displayed_area_resolution(self):
        if self._resampling_info is None:
            self._details_pane_ui.layerAreaResolutionValue.setText("N/A")
        else:
            area_def = AreaDefinitionsManager.area_def_by_id(self._resampling_info["area_id"])
            if self._resampling_info["custom"]:
                resolution_values = AreaDefinitionsManager.area_def_custom_resolution_values(
                    area_def, self._resampling_info["shape"][0], self._resampling_info["shape"][1]
                )
            else:
                resolution_values = (area_def.pixel_size_x, area_def.pixel_size_y)

            resolution_x = resolution_values[0]
            resolution_y = resolution_values[1]

            self._details_pane_ui.layerAreaResolutionValue.setText(
                f"{format_resolution(resolution_x)} / {format_resolution(resolution_y)} "
            )

    def _update_displayed_time(self):
        active_product_dataset: Optional[ProductDataset] = (
            self._current_selected_layer.get_first_active_product_dataset()
        )
        if active_product_dataset:
            self._details_pane_ui.layerVisibleSchedTimeValue.setText(
                self._current_selected_layer.get_first_active_product_dataset().info.get(Info.DISPLAY_TIME)
            )

    def _update_displayed_wavelength(self):
        if self._current_selected_layer.info.get("wavelength"):
            wavelength = self._current_selected_layer.info.get("wavelength")
            if self._current_selected_layer.kind == Kind.RGB:
                wavelength_str = self._get_multichannel_wavelength_str(wavelength)
            else:
                wavelength_str = f"{wavelength.central} {wavelength.unit}"
            self._details_pane_ui.layerWavelengthValue.setText(wavelength_str)
        else:
            wavelength_str = "N/A" if self._current_selected_layer.kind != Kind.RGB else "N/A, N/A, N/A"
            self._details_pane_ui.layerWavelengthValue.setText(wavelength_str)

    def _update_gamma(self):
        self._details_pane_ui.gammaSpinBox.setValue(self._current_selected_layer.presentation.gamma)

    def _update_spin_box(self, spinbox, cur_val):
        # Issue #333: need to take into account here that valid_min/valid_max might be inverted,
        # so the spinbox range should be set with the actual min/max values:
        conv = self._current_selected_layer.info[Info.UNIT_CONVERSION]
        vmin = min(conv[1](self._valid_min), conv[1](self._valid_max))
        vmax = max(conv[1](self._valid_min), conv[1](self._valid_max))
        spinbox.setRange(vmin, vmax)
        spinbox.setValue(conv[1](cur_val))

    def _update_vmin(self):
        current_vmin = self._current_selected_layer.presentation.climits[0]
        self._details_pane_ui.vmin_slider.setRange(0, self._slider_steps)
        slider_val = self._create_slider_value(current_vmin)
        self._details_pane_ui.vmin_slider.setSliderPosition(max(slider_val, 0))

<<<<<<< HEAD
        conv = self._current_selected_layer.info[Info.UNIT_CONVERSION]
        # self._details_pane_ui.vmin_spinbox.setRange(conv[1](self._valid_min), conv[1](self._valid_max))
        # self._details_pane_ui.vmin_spinbox.setValue(conv[1](current_vmin))
        self._details_pane_ui.vmin_spinbox.setValue(
            conv[1](self._valid_min) if conv[1](self._valid_min) > conv[1](current_vmin) else conv[1](current_vmin)
        )
=======
        self._update_spin_box(self._details_pane_ui.vmin_spinbox, current_vmin)
>>>>>>> 7396d51f

    def _update_vmax(self):
        current_vmax = self._current_selected_layer.presentation.climits[1]
        self._details_pane_ui.vmax_slider.setMaximum(32767)
        self._details_pane_ui.vmax_slider.setRange(0, self._slider_steps)
        slider_val = self._create_slider_value(current_vmax)
        self._details_pane_ui.vmax_slider.setSliderPosition(min(slider_val, 32767))

<<<<<<< HEAD
        conv = self._current_selected_layer.info[Info.UNIT_CONVERSION]
        # self._details_pane_ui.vmax_spinbox.setRange(conv[1](self._valid_min), conv[1](self._valid_max))
        # self._details_pane_ui.vmax_spinbox.setValue(conv[1](current_vmax))
        self._details_pane_ui.vmax_spinbox.setValue(
            conv[1](self._valid_max) if conv[1](self._valid_max) < conv[1](current_vmax) else conv[1](current_vmax)
        )
=======
        self._update_spin_box(self._details_pane_ui.vmax_spinbox, current_vmax)
>>>>>>> 7396d51f
<|MERGE_RESOLUTION|>--- conflicted
+++ resolved
@@ -516,16 +516,13 @@
         slider_val = self._create_slider_value(current_vmin)
         self._details_pane_ui.vmin_slider.setSliderPosition(max(slider_val, 0))
 
-<<<<<<< HEAD
         conv = self._current_selected_layer.info[Info.UNIT_CONVERSION]
         # self._details_pane_ui.vmin_spinbox.setRange(conv[1](self._valid_min), conv[1](self._valid_max))
         # self._details_pane_ui.vmin_spinbox.setValue(conv[1](current_vmin))
         self._details_pane_ui.vmin_spinbox.setValue(
             conv[1](self._valid_min) if conv[1](self._valid_min) > conv[1](current_vmin) else conv[1](current_vmin)
         )
-=======
         self._update_spin_box(self._details_pane_ui.vmin_spinbox, current_vmin)
->>>>>>> 7396d51f
 
     def _update_vmax(self):
         current_vmax = self._current_selected_layer.presentation.climits[1]
@@ -534,13 +531,10 @@
         slider_val = self._create_slider_value(current_vmax)
         self._details_pane_ui.vmax_slider.setSliderPosition(min(slider_val, 32767))
 
-<<<<<<< HEAD
         conv = self._current_selected_layer.info[Info.UNIT_CONVERSION]
         # self._details_pane_ui.vmax_spinbox.setRange(conv[1](self._valid_min), conv[1](self._valid_max))
         # self._details_pane_ui.vmax_spinbox.setValue(conv[1](current_vmax))
         self._details_pane_ui.vmax_spinbox.setValue(
             conv[1](self._valid_max) if conv[1](self._valid_max) < conv[1](current_vmax) else conv[1](current_vmax)
         )
-=======
-        self._update_spin_box(self._details_pane_ui.vmax_spinbox, current_vmax)
->>>>>>> 7396d51f
+        self._update_spin_box(self._details_pane_ui.vmax_spinbox, current_vmax)