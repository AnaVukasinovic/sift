{% set data = load_setup_py_data() %}

package:
  name: sift
  version: {{ data.get('version') }}

source:
  path: ../../
#  patches:
   # List any patch files here
   # - fix.patch

build:
  # If this is a new build for the same version, increment the build
  # number. If you do not include this key, it defaults to 0.
  number: 0

requirements:
  build:
    - python >=3.6
    - setuptools
    - numpy >=1.11
    - matplotlib
    - scipy
    - numba >=0.30
    - pyproj >=1.9.4
    - vispy ==0.5.0dev2
    - pyopengl
    - netcdf4
    - h5py
    - pillow
    - pyshp
    - shapely
    - rasterio
    - gdal
    - pyqt
    - cython >=0.17 # [win]
<<<<<<< HEAD
    # Only needed for pillow 4.0.0_0-py34, remove  after any of those change
    - olefile
    - icu <57
    - libdap4 <=3.18.2 # [unix]
=======
>>>>>>> 3b5ccdb4

  run:
    - python >=3.6
    - numpy >=1.11
    - matplotlib
    - scipy
    - numba >=0.30
    - pyproj >=1.9.4
    - vispy ==0.5.0dev2
    - pyopengl
    - netcdf4
    - h5py
    - pillow
    - pyshp
    - shapely
    - rasterio
<<<<<<< HEAD
#    - gdal >=1.11.4 # [unix]
    - gdal >=2.1 # [win]
    - libgdal >=2.1 # [win]
    - gdal >=2.1.0 # [unix]
    - pyqt ==4.10.4
    # Only needed for pillow 4.0.0_0-py34, remove  after any of those change
    - olefile
    - icu <57
    - libdap4 <=3.18.2 # [unix]
=======
    - gdal
    - pyqt
>>>>>>> 3b5ccdb4

test:
  commands:
    - python -m sift -h
    - python -c "import gdal"
    - python -c "from PyQt4 import QtGui, QtCore"
    - python -c "from netCDF4 import Dataset"
    - python -c "import h5py"

about:
  #home: The package home page
  license: GNU Lesser General Public License v3 or later (LGPLv3+)
  summary: 'Visualization Tool for Geostationary satellite imagery data'

# See
# http://docs.continuum.io/conda/build.html for
# more information about meta.yaml<|MERGE_RESOLUTION|>--- conflicted
+++ resolved
@@ -35,13 +35,6 @@
     - gdal
     - pyqt
     - cython >=0.17 # [win]
-<<<<<<< HEAD
-    # Only needed for pillow 4.0.0_0-py34, remove  after any of those change
-    - olefile
-    - icu <57
-    - libdap4 <=3.18.2 # [unix]
-=======
->>>>>>> 3b5ccdb4
 
   run:
     - python >=3.6
@@ -58,20 +51,8 @@
     - pyshp
     - shapely
     - rasterio
-<<<<<<< HEAD
-#    - gdal >=1.11.4 # [unix]
-    - gdal >=2.1 # [win]
-    - libgdal >=2.1 # [win]
-    - gdal >=2.1.0 # [unix]
-    - pyqt ==4.10.4
-    # Only needed for pillow 4.0.0_0-py34, remove  after any of those change
-    - olefile
-    - icu <57
-    - libdap4 <=3.18.2 # [unix]
-=======
     - gdal
     - pyqt
->>>>>>> 3b5ccdb4
 
 test:
   commands:
