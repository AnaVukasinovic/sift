#!/usr/bin/env python
# -*- coding: utf-8 -*-
"""
LayerRep.py
~~~~~~~~~~~

PURPOSE
Layer representation - the "physical" realization of content to draw on the map.
A layer representation can have multiple levels of detail

A factory will convert URIs into LayerReps
LayerReps are managed by document, and handed off to the MapWidget as part of a LayerDrawingPlan

REFERENCES


REQUIRES


:author: R.K.Garcia <rayg@ssec.wisc.edu>
:copyright: 2014 by University of Wisconsin Regents, see AUTHORS for more details
:license: GPLv3, see LICENSE for more details
"""
__docformat__ = 'reStructuredText'
__author__ = 'davidh'

from vispy import app
from vispy import scene
from vispy.util.keys import SHIFT
from vispy.visuals.transforms import STTransform, MatrixTransform
from vispy.visuals import MarkersVisual, marker_types, LineVisual
from vispy.scene.visuals import Markers, Polygon, Compound, Line
from vispy.geometry import Rect
from sift.common import WORLD_EXTENT_BOX, DEFAULT_ANIMATION_DELAY, INFO, KIND, TOOL, DEFAULT_PROJECTION, COMPOSITE_TYPE
# from sift.control.layer_list import LayerStackListViewModel
from sift.view.LayerRep import NEShapefileLines, TiledGeolocatedImage, RGBCompositeLayer, CompositeLayer
from sift.view.MapWidget import SIFTMainMapCanvas
from sift.view.Cameras import PanZoomProbeCamera
from sift.view.Colormap import ALL_COLORMAPS
from sift.model.document import prez, DocCompositeLayer, DocBasicLayer, DocRGBLayer
from sift.queue import TASK_DOING, TASK_PROGRESS
from sift.view.ProbeGraphs import DEFAULT_POINT_PROBE
from sift.view.transform import PROJ4Transform

from PyQt4.QtCore import QObject, pyqtSignal, Qt
from PyQt4.QtGui import QCursor, QPixmap
import numpy as np
from uuid import UUID
from pyproj import Proj

import os
import sys
import logging

LOG = logging.getLogger(__name__)
SCRIPT_DIR = os.path.dirname(os.path.realpath(__file__))
if getattr(sys, 'frozen', False):
    DEFAULT_SHAPE_FILE = os.path.realpath(os.path.join(SCRIPT_DIR, "..", "..", "sift_data", "ne_50m_admin_0_countries", "ne_50m_admin_0_countries.shp"))
else:
    DEFAULT_SHAPE_FILE = os.path.realpath(os.path.join(SCRIPT_DIR, "..", "data", "ne_50m_admin_0_countries", "ne_50m_admin_0_countries.shp"))
DEFAULT_TEXTURE_SHAPE = (4, 16)


class Markers2(Markers):
    def _set_clipper(self, node, clipper):
        return
Markers = Markers2


class FakeMarker(Compound):
    # FIXME: Temporary workaround because markers don't work on the target Windows laptops
    def __init__(self, pos=None, parent=None, symbol=None, **kwargs):
        self.line_one = None
        self.line_two = None
        self.symbol = symbol
        point = pos[0]

        kwargs["connect"] = "segments"
        width = 5
        pos1, pos2 = self._get_positions(point)
        if self.line_one is None:
            self.line_one = LineVisual(pos=pos1, width=width, **kwargs)
            self.line_two = LineVisual(pos=pos2, width=width, **kwargs)

        # For some reason we can't add the subvisuals later, so we'll live with redundant logic
        super().__init__((self.line_one, self.line_two), parent=parent)

        # self.set_point(point, **kwargs)

    def _get_positions(self, point):
        margin = 0.5
        if self.symbol == 'x':
            pos1 = np.array([[point[0] - margin, point[1] - margin * 2, point[2]], [point[0] + margin, point[1] + margin * 2, point[2]]])
            pos2 = np.array([[point[0] - margin, point[1] + margin * 2, point[2]], [point[0] + margin, point[1] - margin * 2, point[2]]])
        else:
            pos1 = np.array([[point[0] - margin, point[1], point[2]], [point[0] + margin, point[1], point[2]]])
            pos2 = np.array([[point[0], point[1] - margin * 2, point[2]], [point[0], point[1] + margin * 2, point[2]]])
        return pos1, pos2

    def set_point(self, point, **kwargs):
        kwargs["connect"] = "segments"
        pos1, pos2 = self._get_positions(point)
        self.line_one.set_data(pos=pos1)
        self.line_two.set_data(pos=pos2)


class MainMap(scene.Node):
    """Scene node for holding all of the information for the main map area
    """
    def __init__(self, *args, **kwargs):
        super(MainMap, self).__init__(*args, **kwargs)


class PendingPolygon(object):
    """Temporary information holder for Probe Polygons.
    """
    def __init__(self, point_parent):
        self.parent = point_parent
        self.markers = []
        self.canvas_points = []
        self.points = []
        self.radius = 10.0

    def is_complete(self, canvas_pos):
        # XXX: Can't get "visuals_at" method of the SceneCanvas to work to find if the point is ready
        if len(self.points) < 3:
            return False
        p1 = self.canvas_points[0]
        r = self.radius
        if (p1[0] - r <= canvas_pos[0] <= p1[0] + r) and (p1[1] - r <= canvas_pos[1] <= p1[1] + r):
            return True

    def add_point(self, canvas_pos, xy_pos, z=100):
        if self.is_complete(canvas_pos):
            # Are you finishing the polygon by adding this point (same point as the first point...or near it)
            return True
        self.canvas_points.append(canvas_pos)
        self.points.append(xy_pos)
        if len(xy_pos) == 2:
            xy_pos = [xy_pos[0], xy_pos[1], z]
        # point_visual = FakeMarker(parent=self.parent, symbol="disc", pos=np.array([xy_pos]), color=np.array([0., 0.5, 0.5, 1.]))
        point_visual = Markers(parent=self.parent,
                               name='polygon_%02d' % (len(self.markers),),
                               symbol="disc", pos=np.array([xy_pos]),
                               face_color=np.array([0., 0.5, 0.5, 1.]),
                               edge_color=np.array([.5, 1.0, 1.0, 1.]),
                               size=18.,
                               edge_width=3.,
                               )
        self.markers.append(point_visual)
        return False

    def reset(self):
        self.markers = []
        self.canvas_points = []
        self.points = []


class LayerSet(object):
    """Basic bookkeeping object for each layer set (A, B, C, D) from the UI.

    Each LayerSet has its own:
     - Per layer visiblity
     - Animation loop and frame order
     - Layer Order
    """
    def __init__(self, parent, layers=None, layer_order=None, frame_order=None, frame_change_cb=None):
        if layers is None and (layer_order is not None or frame_order is not None):
            raise ValueError("'layers' required when 'layer_order' or 'frame_order' is specified")

        self.parent = parent
        self._layers = {}
        self._layer_order = []  # display (z) order, top to bottom
        self._frame_order = []  # animation order, first to last
        self._animating = False
        self._frame_number = 0
        self._frame_change_cb = frame_change_cb
        self._animation_speed = DEFAULT_ANIMATION_DELAY  # milliseconds
        self._animation_timer = app.Timer(self._animation_speed/1000.0, connect=self.next_frame)

        if layers is not None:
            self.set_layers(layers)

            if layer_order is None:
                layer_order = [x.name for x in layers.keys()]
            self.set_layer_order(layer_order)

            if frame_order is None:
                frame_order = [x.name for x in layers.keys()]
            self.frame_order = frame_order

    @property
    def animation_speed(self):
        """speed in milliseconds
        """
        return self._animation_speed

    @animation_speed.setter
    def animation_speed(self, milliseconds):
        if milliseconds <= 0:
            return
        self._animation_timer.stop()
        self._animation_speed = milliseconds
        self._animation_timer.interval = milliseconds/1000.0
        if self._frame_order:
            self._animating = True
            self._animation_timer.start()
        if self._frame_change_cb is not None and self._frame_order:
            uuid = self._frame_order[self._frame_number]
            self._frame_change_cb((self._frame_number, len(self._frame_order), self._animating, uuid))

    def set_layers(self, layers):
        # FIXME clear the existing layers
        for layer in layers:
            self.add_layer(layer)

    def add_layer(self, layer):
        LOG.debug('add layer {}'.format(layer))
        uuid = UUID(layer.name)  # we backitty-forth this because
        self._layers[uuid] = layer
        self._layer_order.insert(0, uuid)
        self.update_layers_z()
        # self._frame_order.append(uuid)

    def set_layer_order(self, layer_order):
        for o in layer_order:
            # Layer names are UUIDs
            if o not in self._layers:
                LOG.error('set_layer_order cannot deal with unknown layer {}'.format(o))
                return
        self._layer_order = layer_order
        self.update_layers_z()

    @property
    def frame_order(self):
        return self._frame_order

    @frame_order.setter
    def frame_order(self, frame_order):
        for o in frame_order:
            if o not in self._layers:
                LOG.error('set_frame_order cannot deal with unknown layer {}'.format(o))
                return
        self._frame_order = frame_order
        # ticket #92: this is not a good idea
        self._frame_number = 0
        # LOG.debug('accepted new frame order of length {}'.format(len(frame_order)))
        # if self._frame_change_cb is not None and self._frame_order:
        #     uuid = self._frame_order[self._frame_number]
        #     self._frame_change_cb((self._frame_number, len(self._frame_order), self._animating, uuid))

    def update_layers_z(self):
        for z_level, uuid in enumerate(self._layer_order):
            # assume ChainTransform where the last transform is STTransform for Z level
            self._layers[uuid].transform.transforms[-1].translate = (0, 0, 0-int(z_level))
            self._layers[uuid].order = len(self._layer_order) - int(z_level)
        # Need to tell the scene to recalculate the drawing order (HACK, but it works)
        # FIXME: This should probably be accomplished by overriding the right method from the Node or Visual class
        self.parent.main_canvas._update_scenegraph(None)

    # def set_layer_z(self, uuid, z_level):
    #     """
    #     :param uuid: layer to change
    #     :param z_level: -100..100, 100 being closest to the camera
    #     :return:
    #     """
    #     self._layers[uuid].transform = STTransform(translate=(0, 0, int(z_level)))
    #
    # def set_layers_z(self, layer_levels):
    #     """
    #     z_levels are -100..100, 100 being closest to the camera
    #     :param layer_levels: {uuid:level}
    #     :return:
    #     """
    #     for uuid, z_level in layer_levels.items():
    #         self._layers[uuid].transform = STTransform(translate=(0, 0, int(z_level)))

    def top_layer_uuid(self):
        for layer_uuid in self._layer_order:
            if self._layers[layer_uuid].visible:
                return layer_uuid
        # None of the image layers are visible
        return None

    @property
    def animating(self):
        return self._animating

    @animating.setter
    def animating(self, animate):
        if animate == self._animating:
            # Don't update anything if nothing about the animation has changed
            return
        elif self._animating and not animate:
            # We are currently, but don't want to be
            self._animating = False
            self._animation_timer.stop()
        elif not self._animating and animate and self._frame_order:
            # We are not currently, but want to be
            self._animating = True
            self._animation_timer.start()
            # TODO: Add a proper AnimationEvent to self.events
        if self._frame_change_cb is not None and self._frame_order:
            uuid = self._frame_order[self._frame_number]
            self._frame_change_cb((self._frame_number, len(self._frame_order), self._animating, uuid))

    def toggle_animation(self, *args):
        self.animating = not self._animating
        return self.animating

    def _set_visible_node(self, node):
        """Set all nodes to invisible except for the `event.added` node.
        """
        for child in self._layers.values():
            with child.events.blocker():
                if child is node.added:
                    child.visible = True
                else:
                    child.visible = False

    def _set_visible_child(self, frame_number):
        for idx, uuid in enumerate(self._frame_order):
            child = self._layers[uuid]
            # not sure if this is actually doing anything
            with child.events.blocker():
                if idx == frame_number:
                    child.visible = True
                else:
                    child.visible = False

    def next_frame(self, event=None, frame_number=None):
        """
        skip to the frame (from 0) or increment one frame and update
        typically this is run by self._animation_timer
        :param frame_number: optional frame to go to, from 0
        :return:
        """
        lfo = len(self._frame_order)
        frame = self._frame_number
        if frame_number is None:
            frame = self._frame_number + 1
        elif isinstance(frame_number, int):
            if frame_number==-1:
                frame = self._frame_number + (lfo - 1)
            else:
                frame = frame_number
        if lfo>0:
            frame %= lfo
        else:
            frame = 0
        self._set_visible_child(frame)
        self._frame_number = frame
        self.parent.update()
        if self._frame_change_cb is not None and lfo:
            uuid = self._frame_order[self._frame_number]
            self._frame_change_cb((self._frame_number, lfo, self._animating, uuid))


class SceneGraphManager(QObject):
    """
    SceneGraphManager represents a document as a vispy scenegraph.
    When document changes, it updates to correspond.
    Handles animation by cycling visibility.
    Provides means of highlighting areas.
    Decides what sampling to bring data in from the workspace,
    in order to feed the display optimally.
    """

    document = None  # Document object we work with
    workspace = None  # where we get data arrays from
    queue = None  # background jobs go here

    border_shapefile = None  # background political map
    glob_pattern = None
    texture_shape = None
    polygon_probes = None
    point_probes = None

    image_elements = None  # {layer_uuid:element}
    composite_element_dependencies = None  # {layer_uuid:set-of-dependent-uuids}
    datasets = None
    colormaps = None
    layer_set = None

    _current_tool = None
    _color_choices = None

    # FIXME: many more undocumented member variables

    didRetilingCalcs = pyqtSignal(object, object, object, object, object, object)
    didChangeFrame = pyqtSignal(tuple)
    didChangeLayerVisibility = pyqtSignal(dict)  # similar to document didChangeLayerVisibility
    newPointProbe = pyqtSignal(str, tuple)
    newProbePolygon = pyqtSignal(object, object)

    def __init__(self, doc, workspace, queue, border_shapefile=None, glob_pattern=None, parent=None,
                 texture_shape=(4, 16), center=None):
        super(SceneGraphManager, self).__init__(parent)
        self.didRetilingCalcs.connect(self._set_retiled)

        # Parent should be the Qt widget that this GLCanvas belongs to
        self.document = doc
        self.workspace = workspace
        self.queue = queue
        self.border_shapefile = border_shapefile or DEFAULT_SHAPE_FILE
        self.glob_pattern = glob_pattern
        self.texture_shape = texture_shape
        self.polygon_probes = {}
        self.point_probes = {}

        self.image_elements = {}
        self.composite_element_dependencies = {}
        self.colormaps = {}
        self.colormaps.update(ALL_COLORMAPS)
        self.layer_set = LayerSet(self, frame_change_cb=self.frame_changed)
        self._current_tool = None

        self._connect_doc_signals(self.document)

        # border and lat/lon grid color choices
        self._color_choices = [
            np.array([1., 1., 1., 1.], dtype=np.float32), # white
            np.array([.5, .5, .5, 1.], dtype=np.float32), # gray
            np.array([0., 1., 1., 1.], dtype=np.float32), # cyan
            np.array([0., 0., 0., 1.], dtype=np.float32), # black
            np.array([0., 0., 0., 0.], dtype=np.float32), # transparent
        ]

        self.setup_initial_canvas(center)
        self.pending_polygon = PendingPolygon(self.main_map)

    def frame_changed(self, frame_info):
        """
        callback which emits information on current animation frame as a signal
        (see LayerSet.next_frame)
        :param frame_info: tuple to be relayed in the signal, typically (frame_index:int, total_frames:int, animating:bool, frame_id:UUID)
        """
        # LOG.debug('emitting didChangeFrame')
        self.didChangeFrame.emit(frame_info)
        is_animating = frame_info[2]
        if not is_animating:
            # emit a signal equivalent to document's didChangeLayerVisibility,
            # except that visibility is being changed by animation interactions
            # only do this when we're not animating, however
            # watch out for signal loops!
            uuid = frame_info[3]
            uuids = self.layer_set.frame_order
            tfu = lambda u: True if uuid==u else False
            # note that all the layers in the layer_order but the current one are now invisible
            vis = dict((u,tfu(u)) for u in uuids)
            self.didChangeLayerVisibility.emit(vis)

    def setup_initial_canvas(self, center=None):
        self.main_canvas = SIFTMainMapCanvas(parent=self.parent())
        self.main_view = self.main_canvas.central_widget.add_view()

        # Camera Setup
        self.pz_camera = PanZoomProbeCamera(name=TOOL.PAN_ZOOM, aspect=1, pan_limits=(-1., -1., 1., 1.), zoom_limits=(0.0015, 0.0015))
        self.main_view.camera = self.pz_camera
        self.main_view.camera.flip = (False, False, False)
        # self.main_view.events.mouse_press.connect(self.on_mouse_press_point, after=list(self.main_view.events.mouse_press.callbacks))
        # self.main_view.events.mouse_press.connect(self.on_mouse_press_region, after=list(self.main_view.events.mouse_press.callbacks))
        self.main_view.events.mouse_press.connect(self.on_mouse_press_point)
        self.main_view.events.mouse_press.connect(self.on_mouse_press_region)
        self.change_tool(TOOL.PAN_ZOOM)

        z_level_transform = MatrixTransform()
        # near/far is backwards it seems:
        camera_z_scale = 1e-6
        z_level_transform.set_ortho(-1., 1., -1., 1., -100.0 * camera_z_scale, 100.0 * camera_z_scale)

        # Head node of all visualizations, needed mostly to scale Z level
        self.main_map_parent = scene.Node(name="HeadNode", parent=self.main_view.scene)
        self.main_map_parent.transform = z_level_transform

        # Head node of the map graph
        proj_info = self.document.projection_info()
        self.main_map = MainMap(name="MainMap", parent=self.main_map_parent)
        self.main_map.transform = PROJ4Transform(proj_info['proj4_str'])

        self._borders_color_idx = 0
        self.borders = NEShapefileLines(self.border_shapefile, double=True, color=self._color_choices[self._borders_color_idx], parent=self.main_map)
        self.borders.transform = STTransform(translate=(0, 0, 40))
        # print(self.borders.transforms.get_transform().shader_map().compile())

        self._latlon_grid_color_idx = 1
        self.latlon_grid = self._init_latlon_grid_layer(color=self._color_choices[self._latlon_grid_color_idx])
        self.latlon_grid.transform = STTransform(translate=(0, 0, 45))

        # Make the camera center on Guam
        # center = (144.8, 13.5)
        center = center or proj_info["default_center"]
        width = proj_info["default_width"] / 2.
        height = proj_info["default_height"] / 2.
        ll_xy = self.borders.transforms.get_transform(map_to="scene").map([(center[0] - width, center[1] - height)])[0][:2]
        ur_xy = self.borders.transforms.get_transform(map_to="scene").map([(center[0] + width, center[1] + height)])[0][:2]
        self.main_view.camera.rect = Rect(ll_xy, (ur_xy[0] - ll_xy[0], ur_xy[1] - ll_xy[1]))

    def set_projection(self, projection_name, proj_info, center=None):
        self.main_map.transform = PROJ4Transform(proj_info['proj4_str'])
        center = center or proj_info["default_center"]
        width = proj_info["default_width"] / 2.
        height = proj_info["default_height"] / 2.
        ll_xy = self.borders.transforms.get_transform(map_to="scene").map([(center[0] - width, center[1] - height)])[0][:2]
        ur_xy = self.borders.transforms.get_transform(map_to="scene").map([(center[0] + width, center[1] + height)])[0][:2]
        self.main_view.camera.rect = Rect(ll_xy, (ur_xy[0] - ll_xy[0], ur_xy[1] - ll_xy[1]))

    def _init_latlon_grid_layer(self, color=None, resolution=5.):
        """Create a series of line segments representing latitude and longitude lines.

        :param resolution: number of degrees between lines
        """
        lons = np.arange(-180., 180. + resolution, resolution, dtype=np.float32)
        lats = np.arange(-90., 90. + resolution, resolution, dtype=np.float32)

        # One long line of lawn mower pattern (lon lines, then lat lines)
        points = np.empty((lons.shape[0] * lats.shape[0] * 2, 2), np.float32)
        LOG.debug("Generating longitude lines...")
        for idx, lon_point in enumerate(lons):
            points[idx * lats.shape[0]:(idx + 1) * lats.shape[0], 0] = lon_point
            if idx % 2 == 0:
                points[idx * lats.shape[0]:(idx + 1) * lats.shape[0], 1] = lats
            else:
                points[idx * lats.shape[0]:(idx + 1) * lats.shape[0], 1] = lats[::-1]
        start_idx = lons.shape[0] * lats.shape[0]
        LOG.debug("Generating latitude lines...")
        for idx, lat_point in enumerate(lats[::-1]):
            points[start_idx + idx * lons.shape[0]:start_idx + (idx + 1) * lons.shape[0], 1] = lat_point
            if idx % 2 == 0:
                points[start_idx + idx * lons.shape[0]:start_idx + (idx + 1) * lons.shape[0], 0] = lons
            else:
                points[start_idx + idx * lons.shape[0]:start_idx + (idx + 1) * lons.shape[0], 0] = lons[::-1]

        # Repeat for "second" size of the earth (180 to 540)
        offset = 360  # box_x[lons.shape[0] - 1] - box_x[0]
        points2 = np.empty((points.shape[0] * 2, 2), dtype=np.float32)
        points2[:points.shape[0], :] = points
        points2[points.shape[0]:, :] = points
        points2[points.shape[0]:, 0] += offset

        # return Line(pos=points2, connect="segments", color=color, parent=self.main_map)
        return Line(pos=points2, connect="strip", color=color, parent=self.main_map)
        # return Line(pos=points, connect="strip", color=color, parent=self.main_map)

    def on_mouse_press_point(self, event):
        """Handle mouse events that mean we are using the point probe.
        """
        if event.handled:
            return
        modifiers = event.mouse_event.modifiers
        if (event.button == 2 and not modifiers) or (self._current_tool == TOOL.POINT_PROBE and event.button == 1):
            buffer_pos = event.sources[0].transforms.get_transform().map(event.pos)
            # FIXME: We should be able to use the main_map object to do the transform...but it doesn't work (waiting on vispy developers)
            # map_pos = self.main_map.transforms.get_transform().imap(buffer_pos)
            map_pos = self.borders.transforms.get_transform().imap(buffer_pos)
<<<<<<< HEAD
=======
            # point_marker = Markers(parent=self.main_map, symbol="disc", pos=np.array([map_pos[:2]]))
            # self.points.append(point_marker)
            print("Map position: ", map_pos)
>>>>>>> d85c44b6
            self.newPointProbe.emit(DEFAULT_POINT_PROBE, tuple(map_pos[:2]))

    def on_mouse_press_region(self, event):
        """Handle mouse events that mean we are using the point probe.
        """
        if event.handled:
            return
        modifiers = event.mouse_event.modifiers
        if (event.button == 2 and modifiers == (SHIFT,)) or (self._current_tool == TOOL.REGION_PROBE and event.button == 1):
            buffer_pos = event.sources[0].transforms.get_transform().map(event.pos)
            map_pos = self.borders.transforms.get_transform().imap(buffer_pos)
            if self.pending_polygon.add_point(event.pos[:2], map_pos[:2], 60):
                points = self.pending_polygon.points + [self.pending_polygon.points[0]]
                self.clear_pending_polygon()
                self.newProbePolygon.emit(self.layer_set.top_layer_uuid(), points)

    def clear_pending_polygon(self):
        for marker in self.pending_polygon.markers:
            # Remove the marker from the scene graph
            marker.parent = None
        # Reset the pending polygon object
        self.pending_polygon.reset()

    def remove_polygon(self, name=None):
        """Remove a polygon from the SGM or clear the pending polygon if it exists.
        """
        if name is None:
            LOG.debug("No polygon name specified to remove")
            return

        if name not in self.polygon_probes:
            LOG.warning("Tried to remove a nonexistent polgyon: %s", name)
            return

        self.polygon_probes[name].parent = None
        del self.polygon_probes[name]

    def has_pending_polygon(self):
        return len(self.pending_polygon.points) != 0

    def on_point_probe_set(self, probe_name, state, xy_pos, **kwargs):
        z = float(kwargs.get("z", 60))
        edge_color = kwargs.get("edge_color", np.array([1.0, 0.5, 0.5, 1.]))
        face_color = kwargs.get("face_color", np.array([0.5, 0., 0., 1.]))
        if len(xy_pos) == 2:
            xy_pos = [xy_pos[0], xy_pos[1], z]

        probe_kwargs = {
            'symbol': 'disc',
            'pos': np.array([xy_pos]),
            'face_color': face_color,
            'edge_color': edge_color,
            'size': 18.,
            'edge_width': 3.,
        }

        if probe_name not in self.point_probes and xy_pos is None:
            raise ValueError("Probe '{}' does not exist".format(probe_name))
        elif probe_name not in self.point_probes:
            # point_visual = FakeMarker(parent=self.main_map, symbol="x", pos=np.array([xy_pos]), color=color)
            point_visual = Markers(parent=self.main_map, name=probe_name, **probe_kwargs)
            self.point_probes[probe_name] = point_visual
        else:
            point_visual = self.point_probes[probe_name]
            # point_visual.set_point(xy_pos)
            point_visual.set_data(**probe_kwargs)

        # set the Point visible or not
        point_visual.visible = state

    def on_new_polygon(self, probe_name, points, **kwargs):
        kwargs.setdefault("color", (1.0, 0.0, 1.0, 0.5))
        # marker default is 60, polygon default is 50 so markers can be put on top of polygons
        z = float(kwargs.get("z", 50))
        poly = Polygon(parent=self.main_map, pos=points, **kwargs)
        poly.order = 50  # set polygons to be drawn last (stops 'see through' polygons)
        poly.transform = STTransform(translate=(0, 0, z))
        if probe_name in self.polygon_probes :
            self.polygon_probes[probe_name].parent = None
        self.polygon_probes[probe_name] = poly

    def copy_polygon(self, old_name, new_name):
        self.on_new_polygon(new_name, self.polygon_probes[old_name].pos)

    def show_only_polygons(self, polygon_names_to_show) :
        temp_set = set(polygon_names_to_show)
        for polygon_name in self.polygon_probes.keys() :
            self.polygon_probes[polygon_name].visible = polygon_name in temp_set

    def update(self):
        return self.main_canvas.update()

    def cycle_borders_color(self):
        self._borders_color_idx = (self._borders_color_idx + 1) % len(self._color_choices)
        if self._borders_color_idx + 1 == len(self._color_choices):
            self.borders.visible = False
        else:
            self.borders.set_data(color=self._color_choices[self._borders_color_idx])
            self.borders.visible = True

    def cycle_grid_color(self):
        self._latlon_grid_color_idx = (self._latlon_grid_color_idx + 1) % len(self._color_choices)
        if self._latlon_grid_color_idx + 1 == len(self._color_choices):
            self.latlon_grid.visible = False
        else:
            self.latlon_grid.set_data(color=self._color_choices[self._latlon_grid_color_idx])
            self.latlon_grid.visible = True

    def change_tool(self, name):
        prev_tool = self._current_tool
        if name == prev_tool:
            # it's the same tool
            return

        self._current_tool = name

        # Set the cursor
        if name == TOOL.PAN_ZOOM:
            # self.main_canvas.native.setCursor(QCursor(QPixmap("py/sift/ui/cursors/noun_275_cc.png")))
            # self.main_canvas.native.setCursor(QCursor(Qt.SizeAllCursor))
            self.main_canvas.native.setCursor(QCursor(Qt.OpenHandCursor))
        elif name == TOOL.POINT_PROBE:
            self.main_canvas.native.setCursor(QCursor(Qt.PointingHandCursor))
        elif name == TOOL.REGION_PROBE:
            self.main_canvas.native.setCursor(QCursor(Qt.CrossCursor))

        # disconnect the previous signals (if needed)
        if prev_tool == TOOL.PAN_ZOOM:
            self.main_view.events.mouse_press.disconnect(self.pz_camera.viewbox_mouse_event)
            self.main_view.events.mouse_release.disconnect(self.pz_camera.viewbox_mouse_event)
            self.main_view.events.mouse_move.disconnect(self.pz_camera.viewbox_mouse_event)

        # connect the new signals (if needed)
        if name == TOOL.PAN_ZOOM:
            self.main_view.events.mouse_press.connect(self.pz_camera.viewbox_mouse_event)
            self.main_view.events.mouse_release.connect(self.pz_camera.viewbox_mouse_event)
            self.main_view.events.mouse_move.connect(self.pz_camera.viewbox_mouse_event)

        LOG.info("Changing tool to '%s'", name)

    def next_tool(self):
        tool_names = list(TOOL)
        idx = tool_names.index(self._current_tool)
        idx = (idx + 1) % len(tool_names)
        self.change_tool(tool_names[idx])

    def _find_colormap(self, colormap):
        if isinstance(colormap, str) and colormap in self.colormaps:
            colormap = self.colormaps[colormap]
        return colormap

    def set_colormap(self, colormap, uuid=None):
        colormap = self._find_colormap(colormap)

        uuids = uuid
        if uuid is None:
            uuids = self.image_elements.keys()
        elif not isinstance(uuid, (list, tuple)):
            uuids = [uuid]

        for uuid in uuids:
            self.image_elements[uuid].cmap = colormap

    def add_colormap(self, name:str, colormap):
        self.colormaps[name] = colormap

    def set_color_limits(self, clims, uuid=None):
        """Swap the Color limits of a layer so that the color map is flipped.
        """
        uuids = uuid
        if uuid is None:
            uuids = self.image_elements.keys()
        elif not isinstance(uuid, (list, tuple)):
            uuids = [uuid]

        for uuid in uuids:
            element = self.image_elements.get(uuid, None)
            if element is not None:
                self.image_elements[uuid].clim = clims

    def change_layers_colormap(self, change_dict):
        for uuid,cmapid in change_dict.items():
            LOG.info('changing {} to colormap {}'.format(uuid, cmapid))
            self.set_colormap(cmapid, uuid)

    def change_layers_color_limits(self, change_dict):
        for uuid, clims in change_dict.items():
            LOG.info('changing {} to colormap {}'.format(uuid, clims))
            self.set_color_limits(clims, uuid)

    def add_basic_layer(self, new_order:tuple, uuid:UUID, p:prez):
        layer = self.document[uuid]
        # create a new layer in the imagelist
        if not layer.is_valid:
            LOG.warning('unable to add an invalid layer, will try again later when layer changes')
            return
        overview_content = self.workspace.get_content(layer.uuid)
        image = TiledGeolocatedImage(
            overview_content,
            layer[INFO.ORIGIN_X],
            layer[INFO.ORIGIN_Y],
            layer[INFO.CELL_WIDTH],
            layer[INFO.CELL_HEIGHT],
            name=str(uuid),
            clim=layer[INFO.CLIM],
            interpolation='nearest',
            method='tiled',
            cmap=self._find_colormap(p.colormap),
            double=False,
            texture_shape=DEFAULT_TEXTURE_SHAPE,
            wrap_lon=False,
            parent=self.main_map,
            projection=layer[INFO.PROJ],
        )
        image.transform = PROJ4Transform(layer[INFO.PROJ], inverse=True)
        image.transform *= STTransform(translate=(0, 0, -50.0))
        self.image_elements[uuid] = image
        self.layer_set.add_layer(image)
        self.on_view_change(None)

    def add_composite_layer(self, new_order:tuple, uuid:UUID, p:prez):
        layer = self.document[uuid]
        LOG.debug("SceneGraphManager.add_composite_layer %s" % repr(layer))
        if not layer.is_valid:
            LOG.info('unable to add an invalid layer, will try again later when layer changes')
            return
        if isinstance(layer, DocRGBLayer):
            dep_uuids = r,g,b = [c.uuid if c is not None else None for c in [layer.r, layer.g, layer.b]]
            overview_content = list(self.workspace.get_content(cuuid) for cuuid in dep_uuids)
            uuid = layer.uuid
            LOG.debug("Adding composite layer to Scene Graph Manager with UUID: %s", uuid)
            self.image_elements[uuid] = element = RGBCompositeLayer(
                overview_content,
                layer[INFO.ORIGIN_X],
                layer[INFO.ORIGIN_Y],
                layer[INFO.CELL_WIDTH],
                layer[INFO.CELL_HEIGHT],
                name=str(uuid),
                clim=layer[INFO.CLIM],
                interpolation='nearest',
                method='tiled',
                cmap=self._find_colormap("grays"),
                double=False,
                texture_shape=DEFAULT_TEXTURE_SHAPE,
                wrap_lon=False,
                parent=self.main_map,
                projection=layer[INFO.PROJ],
            )
            element.transform = PROJ4Transform(layer[INFO.PROJ], inverse=True)
            element.transform *= STTransform(translate=(0, 0, -50.0))
            self.composite_element_dependencies[uuid] = dep_uuids
            self.layer_set.add_layer(element)
            if new_order:
                self.layer_set.set_layer_order(new_order)
            self.on_view_change(None)
            return True
        else:
            raise ValueError("Unknown or unimplemented composite type")

    def change_composite_layer(self, new_order:tuple, uuid:UUID, presentation:prez, changes:dict):
        layer = self.document[uuid]
        if isinstance(layer, DocRGBLayer):
            if layer.uuid in self.image_elements:
                if layer.is_valid:
                    # RGB selection has changed, rebuild the layer
                    LOG.debug("Changing existing composite layer to Scene Graph Manager with UUID: %s", layer.uuid)
                    dep_uuids = r,g,b = [c.uuid if c is not None else None for c in [layer.r, layer.g, layer.b]]
                    overview_content = list(self.workspace.get_content(cuuid) for cuuid in dep_uuids)
                    self.composite_element_dependencies[layer.uuid] = dep_uuids
                    self.image_elements[layer.uuid].set_channels(overview_content,
                                                                 cell_width=layer[INFO.CELL_WIDTH],
                                                                 cell_height=layer[INFO.CELL_HEIGHT],
                                                                 origin_x=layer[INFO.ORIGIN_X],
                                                                 origin_y=layer[INFO.ORIGIN_Y])
                    self.image_elements[layer.uuid].init_overview(overview_content)
                    self.on_view_change(None)
                else:
                    # layer is no longer valid and has to be removed
                    LOG.debug("Purging composite ")
                    self.purge_layer(layer.uuid)
            else:
                if layer.is_valid:
                    # Add this now valid layer
                    self.add_composite_layer(new_order, layer.uuid, presentation)
                else:
                    LOG.info('unable to add an invalid layer, will try again later when layer changes')
                    return
            self.update()
        else:
            raise ValueError("Unknown or unimplemented composite type")

    def remove_layer(self, new_order:tuple, uuids_removed:tuple, row:int, count:int):
        """
        remove (disable) a layer, though this may be temporary due to a move.
        wait for purge to truly flush out this puppy
        :param new_order:
        :param uuid_removed:
        :return:
        """
        for uuid_removed in uuids_removed:
            self.set_layer_visible(uuid_removed, False)
        # XXX: Used to rebuild_all instead of just update, is that actually needed?
        # self.rebuild_all()

    def _remove_layer(self, *args, **kwargs):
        self.remove_layer(*args, **kwargs)
        # when removing the layer is the only operation being performed then update when we are done
        self.update()

    def purge_layer(self, uuid_removed:UUID):
        """
        Layer has been purged from document (no longer used anywhere) - flush it all out
        :param uuid_removed: UUID of the layer that is to be removed
        :return:
        """
        self.set_layer_visible(uuid_removed, False)
        if uuid_removed in self.image_elements:
            image_layer = self.image_elements[uuid_removed]
            image_layer.parent = None
            del self.image_elements[uuid_removed]
            LOG.info("layer {} purge from scenegraphmanager".format(uuid_removed))
        else:
            LOG.debug("Layer {} already purged from Scene Graph".format(uuid_removed))

    def _purge_layer(self, *args, **kwargs):
        res = self.purge_layer(*args, **kwargs)
        # when purging the layer is the only operation being performed then update when we are done
        self.update()
        return res

    def change_layers_visibility(self, layers_changed:dict):
        for uuid, visible in layers_changed.items():
            self.set_layer_visible(uuid, visible)

    def rebuild_new_layer_set(self, new_set_number:int, new_prez_order:list, new_anim_order:list):
        self.rebuild_all()
        # raise NotImplementedError("layer set change not implemented in SceneGraphManager")

    def _connect_doc_signals(self, document):
        document.didReorderLayers.connect(self._rebuild_layer_order)  # current layer set changed z/anim order
        document.didAddBasicLayer.connect(self.add_basic_layer)  # layer added to one or more layer sets
        document.didAddCompositeLayer.connect(self.add_composite_layer)  # layer derived from other layers (either basic or composite themselves)
        document.didRemoveLayers.connect(self._remove_layer)  # layer removed from current layer set
        document.willPurgeLayer.connect(self._purge_layer)  # layer removed from document
        document.didSwitchLayerSet.connect(self.rebuild_new_layer_set)
        document.didChangeColormap.connect(self.change_layers_colormap)
        document.didChangeLayerVisibility.connect(self.change_layers_visibility)
        document.didReorderAnimation.connect(self._rebuild_frame_order)
        document.didChangeComposition.connect(self.change_composite_layer)
        document.didChangeColorLimits.connect(self.change_layers_color_limits)

    def set_frame_number(self, frame_number=None):
        self.layer_set.next_frame(None, frame_number)

    def set_layer_visible(self, uuid, visible=None):
        image = self.image_elements.get(uuid, None)
        if image is None:
            return
        image.visible = not image.visible if visible is None else visible

    def rebuild_layer_order(self, new_layer_index_order, *args, **kwargs):
        """
        layer order has changed; shift layers around.
        an empty list is sent if the whole layer order has been changed
        :param change:
        :return:
        """
        # TODO this is the lazy implementation, eventually just change z order on affected layers
        self.layer_set.set_layer_order(self.document.current_layer_uuid_order)

    def _rebuild_layer_order(self, *args, **kwargs):
        res = self.rebuild_layer_order(*args, **kwargs)
        self.update()
        return res

    def rebuild_frame_order(self, uuid_list:list, *args, **kwargs):
        LOG.debug('setting SGM new frame order to {0!r:s}'.format(uuid_list))
        self.layer_set.frame_order = uuid_list

    def _rebuild_frame_order(self, *args, **kwargs):
        res = self.rebuild_frame_order(*args, **kwargs)
        # when purging the layer is the only operation being performed then update when we are done
        self.update()
        return res

    def rebuild_presentation(self, presentation_info:dict):
        # refresh our presentation info
        # presentation_info = self.document.current_layer_set
        for uuid, layer_prez in presentation_info.items():
            self.set_colormap(layer_prez.colormap, uuid=uuid)
            self.set_color_limits(layer_prez.climits, uuid=uuid)
            self.set_layer_visible(uuid, visible=layer_prez.visible)
            # FUTURE, if additional information is added to the presentation tuple, you must also update it here

    def rebuild_all(self, *args, **kwargs):
        """
        resynchronize the scenegraph to the document content
        This includes creating elements for any newly-valid layers,
        removing elements for no-longer-valid layers, and
        making the display order, visibility, and animation order match the document
        """
        # get the list of layers which are valid, and either visible or in the animation order
        doc_layers = list(self.document.active_layer_order)
        presentation_info = tuple(p for (p,l) in doc_layers)
        active_layers = tuple(l for (p,l) in doc_layers)
        active_uuids = set(x.uuid for x in active_layers)
        active_lookup = dict((x.uuid,x) for x in active_layers)
        prez_lookup = dict((x.uuid,x) for x in presentation_info)

        uuids_w_elements = set(self.image_elements.keys())
        # get set of valid layers not having elements and invalid layers having elements
        inconsistent_uuids = uuids_w_elements ^ active_uuids

        # current_uuid_order = self.document.current_layer_uuid_order
        current_uuid_order = list(p.uuid for p in presentation_info)

        remove_elements = []
        for uuid in inconsistent_uuids:
            if uuid in active_lookup and active_lookup[uuid].is_valid:
                layer = active_lookup[uuid]
                # create elements for layers which have transitioned to a valid state
                LOG.debug('creating deferred element for layer %s' % layer.uuid)
                if layer.kind in [KIND.COMPOSITE, KIND.RGB]:
                    # create an invisible element with the RGB
                    self.change_composite_layer(current_uuid_order, layer, prez_lookup[uuid])
                else:
                    raise NotImplementedError('unable to create deferred scenegraph element for %s' % repr(layer))
            else:
                # remove elements for layers which are no longer valid
                remove_elements.append(uuid)

        # get info on the new order
        self.layer_set.set_layer_order(current_uuid_order)
        self.layer_set.frame_order = self.document.current_animation_order
        self.rebuild_presentation(presentation_info)

        for elem in remove_elements:
            self.purge_layer(elem)

        self.update()

    def on_view_change(self, scheduler):
        """Simple event handler for when we need to reassess image layers.
        """
        # Stop the timer so it doesn't continuously call this slot
        if scheduler:
            scheduler.stop()
        def _assess(uuid, child):
            need_retile, preferred_stride, tile_box = child.assess()
            if need_retile:
                self.start_retiling_task(uuid, preferred_stride, tile_box)

        current_visible_layers = [p.uuid for (p,l) in self.document.active_layer_order if p.visible]
        current_invisible_layers = set(self.image_elements.keys()) - set(current_visible_layers)

        def _assess_if_active(uuid):
            element = self.image_elements.get(uuid, None)
            if element is not None:
                _assess(uuid, element)

        for uuid in current_visible_layers:
            _assess_if_active(uuid)
        for uuid in current_invisible_layers:
            _assess_if_active(uuid)

    def start_retiling_task(self, uuid, preferred_stride, tile_box):
        LOG.debug("Scheduling retile for child with UUID: %s", uuid)
        self.queue.add(str(uuid) + "_retile", self._retile_child(uuid, preferred_stride, tile_box), 'Retile calculations for image layer ' + str(uuid), interactive=True)

    def _retile_child(self, uuid, preferred_stride, tile_box):
        LOG.debug("Retiling child with UUID: '%s'", uuid)
        yield {TASK_DOING: 'Re-tiling', TASK_PROGRESS: 0.0}
        if uuid not in self.composite_element_dependencies:
            child = self.image_elements[uuid]
            data = self.workspace.get_content(uuid, lod=preferred_stride)
            yield {TASK_DOING: 'Re-tiling', TASK_PROGRESS: 0.5}
            # FIXME: Use LOD instead of stride and provide the lod to the workspace
            data = data[::preferred_stride, ::preferred_stride]
            tiles_info, vertices, tex_coords = child.retile(data, preferred_stride, tile_box)
            yield {TASK_DOING: 'Re-tiling', TASK_PROGRESS: 1.0}
            self.didRetilingCalcs.emit(uuid, preferred_stride, tile_box, tiles_info, vertices, tex_coords)
        else:
            child = self.image_elements[uuid]
            data = [self.workspace.get_content(d_uuid, lod=preferred_stride) for d_uuid in self.composite_element_dependencies[uuid]]
            yield {TASK_DOING: 'Re-tiling', TASK_PROGRESS: 0.5}
            # FIXME: Use LOD instead of stride and provide the lod to the workspace
            data = [d[::int(preferred_stride / factor), ::int(preferred_stride / factor)] if d is not None else None for factor, d in zip(child._channel_factors, data)]
            tiles_info, vertices, tex_coords = child.retile(data, preferred_stride, tile_box)
            yield {TASK_DOING: 'Re-tiling', TASK_PROGRESS: 1.0}
            self.didRetilingCalcs.emit(uuid, preferred_stride, tile_box, tiles_info, vertices, tex_coords)

    def _set_retiled(self, uuid, preferred_stride, tile_box, tiles_info, vertices, tex_coords):
        """Slot to take data from background thread and apply it to the layer living in the image layer.
        """
        child = self.image_elements.get(uuid, None)
        if child is None:
            LOG.warning('unable to find uuid %s in image_elements' % uuid)
            return
        child.set_retiled(preferred_stride, tile_box, tiles_info, vertices, tex_coords)
        child.update()

    def on_layer_visible_toggle(self, visible):
        pass

    def on_layer_change(self, event):
        pass

    def on_data_loaded(self, event):
        pass

<|MERGE_RESOLUTION|>--- conflicted
+++ resolved
@@ -553,12 +553,9 @@
             # FIXME: We should be able to use the main_map object to do the transform...but it doesn't work (waiting on vispy developers)
             # map_pos = self.main_map.transforms.get_transform().imap(buffer_pos)
             map_pos = self.borders.transforms.get_transform().imap(buffer_pos)
-<<<<<<< HEAD
-=======
             # point_marker = Markers(parent=self.main_map, symbol="disc", pos=np.array([map_pos[:2]]))
             # self.points.append(point_marker)
             print("Map position: ", map_pos)
->>>>>>> d85c44b6
             self.newPointProbe.emit(DEFAULT_POINT_PROBE, tuple(map_pos[:2]))
 
     def on_mouse_press_region(self, event):
