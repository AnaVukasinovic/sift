--- conflicted
+++ resolved
@@ -34,11 +34,7 @@
 from sift.model.shapes import content_within_shape
 from shapely.geometry.polygon import LinearRing
 from rasterio import Affine
-<<<<<<< HEAD
-import sift.workspace.metadatabase as mdb
-=======
 from pyproj import Proj
->>>>>>> 3d5c2ce1
 
 LOG = logging.getLogger(__name__)
 
