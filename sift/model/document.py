--- conflicted
+++ resolved
@@ -400,15 +400,9 @@
         uuid = products[0].uuid
 
         if uuid in self._layer_with_uuid:
-<<<<<<< HEAD
             LOG.warning("layer with UUID {} already in document?".format(uuid))
             active_content_data = self._workspace.get_content(uuid)
             return uuid, info, active_content_data
-=======
-            LOG.warning("layer with UUID {0} already in document?".format(uuid))
-            content = self._workspace.get_content(uuid)
-            return uuid, info, content
->>>>>>> 38e4ff1e
 
         LOG.info('new layer info: {}'.format(repr(info)))
         self._layer_with_uuid[uuid] = dataset = DocBasicLayer(self, info)
