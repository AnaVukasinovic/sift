--- conflicted
+++ resolved
@@ -55,18 +55,13 @@
 :copyright: 2015 by University of Wisconsin Regents, see AUTHORS for more details
 :license: GPLv3, see LICENSE for more details
 """
-<<<<<<< HEAD
-from sift.model.layer import Mixing, DocLayer, DocBasicLayer, DocRGBLayer
+from sift.model.layer import Mixing, DocLayer, DocBasicLayer, DocRGBLayer,DocCompositeLayer
 from sift.ui.GradientControl import GradientControl
 from sift.util.default_paths import DOCUMENT_SETTINGS_DIR
-=======
-from sift.model.layer import Mixing, DocLayer, DocBasicLayer, DocRGBLayer, DocCompositeLayer
->>>>>>> fc0317f1
 
 __author__ = 'rayg'
 __docformat__ = 'reStructuredText'
 
-import os
 import sys
 import logging
 import unittest
@@ -81,12 +76,9 @@
 import json
 
 from sift.common import KIND, INFO, prez
-<<<<<<< HEAD
-from sift.view.Colormap import ALL_COLORMAPS, USER_COLORMAPS
-=======
 from sift.util.default_paths import DOCUMENT_SETTINGS_DIR
 from sift.model.composite_recipes import RecipeManager, CompositeRecipe
->>>>>>> fc0317f1
+from sift.view.Colormap import ALL_COLORMAPS, USER_COLORMAPS
 from PyQt4.QtCore import QObject, pyqtSignal
 
 from colormap import rgb2hex
@@ -1059,7 +1051,6 @@
         for uuid in uuids:
             for dex,pinfo in enumerate(L):
                 if pinfo.uuid==uuid:
-                    print("Switching a colormap!")
                     L[dex] = pinfo._replace(colormap=name)
                     nfo[uuid] = name
         self.didChangeColormap.emit(nfo)
