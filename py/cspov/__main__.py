--- conflicted
+++ resolved
@@ -453,7 +453,7 @@
             # if the layer list doesn't have any selected UUIDs, use the one passed in
             if len(selected_uuids) <= 0:
                 selected_uuids = [uuid]
-<<<<<<< HEAD
+
             # if we have more than two uuids, just plot the very first one
             elif len(selected_uuids) > 2 :
                 selected_uuids = selected_uuids[0:1]
@@ -466,31 +466,8 @@
             self.graphObjects[0].rebuildPlot (selected_uuids, polygonPoints=points)
 
             # do whatever other updates the scene manager needs
-            self.scene_manager.on_new_polygon(points)
-
-=======
-            if (len(selected_uuids)==1):
-                data_polygon = self.workspace.get_content_polygon(selected_uuids[0], points)
-                self.figureA.clf()
-                plt.hist(data_polygon.flatten(), bins=100)
-                self.canvasA.draw()
-            elif len(selected_uuids)==2:
-                data1 = self.workspace.get_content_polygon(selected_uuids[0], points)
-                name1 = self.workspace.get_info(selected_uuids[0])[INFO.NAME]
-                data2 = self.workspace.get_content_polygon(selected_uuids[1], points)
-                name2 = self.workspace.get_info(selected_uuids[1])[INFO.NAME]
-                self.figureA.clf()
-                plt.scatter(data1.flatten(), data2.flatten(), s=1, alpha=0.5)
-                plt.xlabel(name1)
-                plt.ylabel(name2)
-                self.canvasA.draw()
-                data_polygon = data1
-            else:
-                data_polygon = self.workspace.get_content_polygon(selected_uuids[0], points)
-            avg = data_polygon.mean()
-            self.ui.cursorProbeText.setText("Polygon Probe: {:.03f}".format(float(avg)))
             self.scene_manager.on_new_polygon("default_name", points)
->>>>>>> 92adefe7
+
         self.scene_manager.newProbePolygon.connect(update_probe_polygon)
 
         self.ui.mainWidgets.removeTab(0)
