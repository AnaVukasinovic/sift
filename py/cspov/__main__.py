--- conflicted
+++ resolved
@@ -80,438 +80,6 @@
     LOG.warning("No image glob pattern provided")
     return []
 
-<<<<<<< HEAD
-=======
-class ProbeGraphManager (QObject) :
-    """The ProbeGraphManager manages the many tabs of the Area Probe Graphs.
-    """
-
-    # signals
-    didChangeTab = pyqtSignal(list,)  # list of probe areas to show
-
-    graphs = None
-    selected_graph_index = -1
-    workspace = None
-    document = None
-    tab_widget_object = None
-    max_tab_letter = None
-
-    def __init__(self, tab_widget, workspace, document) :
-        """Setup our tab widget with an appropriate graph object in the first tab.
-
-        FUTURE, once we are saving our graph configurations, load those instead of setting up this default.
-        """
-
-        super(ProbeGraphManager, self).__init__(tab_widget)
-
-        # hang on to the workspace and document
-        self.workspace = workspace
-        self.document  = document
-
-        # hang on to the tab widget
-        self.tab_widget_object = tab_widget
-        tempCount = self.tab_widget_object.count()
-        if tempCount != 1 :
-            LOG.info("Unexpected number of tabs in the QTabWidget used for the Area Probe Graphs.")
-
-        # set up the first tab
-        self.graphs = [ ]
-        self.selected_graph_index = 0
-        self.max_tab_letter = 'A'
-        self.set_up_tab(self.selected_graph_index, do_increment_tab_letter=False)
-
-        # hook things up so we know when the selected tab changes
-        self.tab_widget_object.connect(self.tab_widget_object,
-                                       QtCore.SIGNAL('currentChanged(int)'),
-                                       self.handle_tab_change)
-
-        # hook up the various document signals that would mean we need to reload things
-        self.document.didReorderLayers.connect(self.handleLayersChanged)
-        self.document.didChangeLayerName.connect(self.handleLayersChanged)
-        self.document.didAddLayer.connect(self.handleLayersChanged)
-        self.document.willPurgeLayer.connect(self.handleLayersChanged)
-
-    def set_up_tab (self, tab_index, do_increment_tab_letter=True) :
-        """Create a new tab at tab_index and add it to the list of graphs
-        """
-
-        # increment our tab label letter if desired
-        if do_increment_tab_letter :
-            self.max_tab_letter = chr(ord(self.max_tab_letter) + 1) # this will get strange after Z!
-
-        # create our tab
-        temp_widget = QtGui.QWidget()
-        self.tab_widget_object.insertTab(tab_index, temp_widget, self.max_tab_letter)
-
-        # create the associated graph display object
-        self.graphs.append(ProbeGraphDisplay(temp_widget, self.workspace, self.max_tab_letter))
-
-        # go to the tab we just created
-        self.tab_widget_object.setCurrentIndex(tab_index)
-
-        # load up the layers for this new tab
-        uuid_list = self.document.current_layer_order
-        self.graphs[tab_index].set_possible_layers(uuid_list, do_rebuild_plot=True)
-
-    def handleLayersChanged (self) :
-        """Used when the document signals that something about the layers has changed
-        """
-
-        # reload the layer list for the existing graphs
-        uuid_list = self.document.current_layer_order
-        for graphObj in self.graphs :
-            doRebuild = graphObj is self.graphs[self.selected_graph_index]
-            graphObj.set_possible_layers(uuid_list, do_rebuild_plot=doRebuild)
-
-    def currentPolygonChanged (self, polygonPoints) :
-        """Update the current polygon in the selected graph and rebuild it's plot
-
-        FUTURE, once the polygon is a layer, this signal will be unnecessary
-        """
-
-        return self.graphs[self.selected_graph_index].setPolygon (polygonPoints)
-
-    def handle_tab_change (self, ) :
-        """deal with the fact that the tab changed in the tab widget
-        """
-
-        newTabIndex = self.tab_widget_object.currentIndex()
-
-        # if this is the last tab, make a new tab and switch to that
-        if newTabIndex == (self.tab_widget_object.count() - 1) :
-            LOG.info ("Creating new area probe graph tab.")
-
-            self.set_up_tab(newTabIndex)
-
-        # otherwise, just update our current index and make sure the graph is fresh
-        else :
-            self.selected_graph_index = newTabIndex
-            self.graphs[self.selected_graph_index].rebuildPlot()
-
-        currentName = self.graphs[self.selected_graph_index].getName()
-        self.didChangeTab.emit([currentName])
-
-class ProbeGraphDisplay (object) :
-    """The ProbeGraphDisplay controls one tab of the Area Probe Graphs.
-    The ProbeGraphDisplay handles generating a displaying a single graph.
-    """
-
-    # the most data we are willing to plot in a scatter plot
-    # this limit was determined experimentally on Eva's laptop for glance, may need to revisit this
-    MAX_SCATTER_PLOT_DATA = 1e7
-
-    # the default number of bins for the histogram and density scatter plot
-    DEFAULT_NUM_BINS = 100
-
-    # the display name of the probe, should be unique across all probes
-    myName          = None
-
-    # plotting related controls
-    figure          = None
-    canvas          = None
-    toolbar         = None
-    yCheckBox       = None
-    xDropDown       = None
-    yDropDown       = None
-
-    # internal objects to reference for info and data
-    polygon         = None
-    workspace       = None
-
-    # internal values that control the behavior of plotting and controls
-    xSelectedUUID   = None
-    ySelectedUUID   = None
-    uuidMap         = None  # this is needed because the drop downs can't properly handle objects as ids
-
-    def __init__(self, qt_parent, workspace, name_str):
-        """build the graph tab controls
-        :return:
-        """
-
-        # hang on to our name
-        self.myName = name_str
-
-        # save the workspace for use later
-        self.workspace = workspace
-
-        # a figure instance to plot on
-        self.figure = Figure(figsize=(3,3), dpi=72)
-        # this is the Canvas Widget that displays the `figure`
-        # it takes the `figure` instance as a parameter to __init__
-        self.canvas = FigureCanvas(self.figure, )
-        # make sure our figure is clear
-        self.clearPlot()
-
-        # make a matplotlib toolbar to attach to the graph
-        self.toolbar = NavigationToolbar(self.canvas, qt_parent)
-
-        # create our selection controls
-
-        # the label for the x selection
-        xLabel= QtGui.QLabel("X layer:")
-
-        # the check box that turns on and off comparing to a y layer
-        self.yCheckBox = QtGui.QCheckBox("vs Y layer:")
-        self.yCheckBox.setToolTip("Plot X layer data vs Y layer when this is checked.")
-        self.yCheckBox.stateChanged.connect(self.vsChecked)
-
-        # the drop down for selecting the x layer
-        self.xDropDown = QtGui.QComboBox(qt_parent)
-        self.xDropDown.setToolTip("The X layer data to use for plotting.")
-        self.xDropDown.activated.connect(self.xSelected)
-
-        # the drop down for selecting the y layer
-        self.yDropDown = QtGui.QComboBox(qt_parent)
-        self.yDropDown.setDisabled(True)
-        self.yDropDown.setToolTip("The Y layer data to use for plotting.")
-        self.yDropDown.activated.connect(self.ySelected)
-
-        # set the layout
-        # Note: add in a grid is (widget, row#, col#) or (widget, row#, col#, row_span, col_span)
-        layout = QtGui.QGridLayout()
-        layout.addWidget(self.toolbar,   1, 1, 1, 3)
-        layout.addWidget(self.canvas,    2, 1, 1, 3)
-        layout.addWidget(xLabel,         3, 1)
-        layout.addWidget(self.xDropDown, 3, 2, 1, 2)
-        layout.addWidget(self.yCheckBox, 4, 1)
-        layout.addWidget(self.yDropDown, 4, 2, 1, 2)
-        qt_parent.setLayout(layout)
-
-    def set_possible_layers (self, uuid_list, do_rebuild_plot=False) :
-        """Given a list of layer UUIDs, set the names and UUIDs in the drop downs
-        """
-
-        # make a uuid map because the mapping in a combo box doesn't work with objects
-        self.uuidMap = { }
-
-        # clear out the current lists
-        self.xDropDown.clear()
-        self.yDropDown.clear()
-
-        # fill up our lists of layers
-        for uuid in uuid_list :
-
-            layer_name = self.workspace.get_info(uuid)[INFO.NAME]
-            uuid_string = str(uuid)
-            self.xDropDown.addItem(layer_name, uuid_string)
-            self.yDropDown.addItem(layer_name, uuid_string)
-
-            self.uuidMap[uuid_string] = uuid
-
-        # if possible, set the selections back to the way they were
-        xIndex = self.xDropDown.findData(str(self.xSelectedUUID))
-        if xIndex >= 0 :
-            self.xDropDown.setCurrentIndex(xIndex)
-        elif self.xDropDown.count() > 0 :
-            self.xSelectedUUID = self.uuidMap[self.xDropDown.itemData(0)]
-            self.xDropDown.setCurrentIndex(0)
-        else :
-            self.xSelectedUUID = None
-        yIndex = self.yDropDown.findData(str(self.ySelectedUUID))
-        if yIndex >= 0 :
-            self.yDropDown.setCurrentIndex(yIndex)
-        elif self.yDropDown.count() > 0 :
-            self.ySelectedUUID = self.uuidMap[self.yDropDown.itemData(0)]
-            self.yDropDown.setCurrentIndex(0)
-        else :
-            self.ySelectedUUID = None
-
-        # refresh the plot
-        if do_rebuild_plot :
-            self.rebuildPlot()
-
-    def xSelected (self) :
-        """The user selected something in the X layer list.
-        """
-
-        oldXStr = str(self.xSelectedUUID)
-        newXStr = self.xDropDown.itemData(self.xDropDown.currentIndex())
-        self.xSelectedUUID = self.uuidMap[newXStr]
-
-        # regenerate the plot
-        if oldXStr != newXStr :
-            self.rebuildPlot()
-
-    def ySelected (self) :
-        """The user selected something in the Y layer list.
-        """
-
-        oldYStr = str(self.ySelectedUUID)
-        newYStr = self.yDropDown.itemData(self.yDropDown.currentIndex())
-        self.ySelectedUUID = self.uuidMap[newYStr]
-
-        # regenerate the plot
-        if (oldYStr != newYStr) and self.yCheckBox.isChecked() :
-            self.rebuildPlot()
-
-    def vsChecked (self) :
-        """The vs check box was checked!
-        """
-
-        # look at the state of the vs box and enable/disable the y drop down accordingly
-        doPlotVS = self.yCheckBox.isChecked()
-        self.yDropDown.setDisabled(not doPlotVS)
-
-        # regenerate the plot
-        self.rebuildPlot()
-
-    def setPolygon (self, polygonPoints) :
-        """Set the polygon selection for this graph
-        """
-
-        self.polygon = polygonPoints
-
-        # regenerate the plot
-        self.rebuildPlot()
-
-        # return our name to be used for the polygon name
-        return self.myName
-
-    def getName (self) :
-        """Accessor method for the graph's name
-        """
-        return self.myName
-
-    def rebuildPlot (self, ) :
-        """Given what we currently know about the selection area and selected bands, rebuild our plot
-
-        Note: This should be called only when the selections change in some way.
-        """
-
-        # should be be plotting vs Y?
-        doPlotVS = self.yCheckBox.isChecked()
-
-        # if we are plotting only x and we have a selected x and a polygon
-        if not doPlotVS and self.xSelectedUUID is not None and self.polygon is not None :
-
-            # get the data and info we need for this plot
-            data_polygon = self.workspace.get_content_polygon(self.xSelectedUUID, self.polygon)
-            title = self.workspace.get_info(self.xSelectedUUID)[INFO.NAME]
-
-            # plot a histogram
-            self.plotHistogram (data_polygon.flatten(), title)
-
-        # if we are plotting x vs y and have x, y, and a polygon
-        elif doPlotVS and self.xSelectedUUID is not None and self.ySelectedUUID is not None and self.polygon is not None :
-
-            # get the data and info we need for this plot
-            data1 = self.workspace.get_content_polygon(self.xSelectedUUID, self.polygon)
-            name1 = self.workspace.get_info(self.xSelectedUUID)[INFO.NAME]
-            data2 = self.workspace.get_content_polygon(self.ySelectedUUID, self.polygon)
-            name2 = self.workspace.get_info(self.ySelectedUUID)[INFO.NAME]
-
-            # we can only scatter plot if both data sets have the same resolution
-            if data1.size != data2.size :
-                LOG.info("Unable to plot bands of different resolutions in the Area Probe Graph.")
-                self.clearPlot()
-            else:
-                # plot a scatter plot
-                self.plotScatterplot (data1.flatten(), name1, data2.flatten(), name2)
-
-        # if we have some combination of selections we don't understand, clear the figure
-        else :
-
-            self.clearPlot()
-
-
-    def plotHistogram (self, data, title, numBins=100) :
-        """Make a histogram using the given data and label it with the given title
-        """
-        self.figure.clf()
-        axes = self.figure.add_subplot(111)
-        axes.hist(data, bins=self.DEFAULT_NUM_BINS)
-        axes.set_title(title)
-        self.canvas.draw()
-
-    def plotScatterplot (self, dataX, nameX, dataY, nameY) :
-        """Make a scatter plot of the x and y data
-        """
-
-        # we should have the same size data here
-        assert(dataX.size == dataY.size)
-
-        if dataX.size > self.MAX_SCATTER_PLOT_DATA :
-            LOG.info("Too much data in selected region to generate scatter plot.")
-            self.clearPlot()
-            #self.plotDensityScatterplot(dataX, nameX, dataY, nameY)
-
-        else :
-            self.figure.clf()
-            axes = self.figure.add_subplot(111)
-            axes.scatter(dataX.flatten(), dataY.flatten(), color='b', s=1, alpha=0.5)
-            axes.set_xlabel(nameX)
-            axes.set_ylabel(nameY)
-            axes.set_title(nameX + " vs " + nameY)
-            self._draw_xy_line(axes)
-
-            self.canvas.draw()
-
-    # TODO, come back to this when we are properly backgrounding our plots
-    def plotDensityScatterplot (self, dataX, nameX, dataY, nameY) :
-        """Make a density scatter plot for the given data
-        """
-
-        # flatten our data
-        dataX = dataX.flatten()
-        dataY = dataY.flatten()
-
-        # clear the figure and make a new subplot
-        self.figure.clf()
-        axes = self.figure.add_subplot(111)
-
-        # figure out the range of the data
-        min_value = min(numpy.min(dataX), numpy.min(dataY))
-        max_value = max(numpy.max(dataX), numpy.max(dataY))
-        # bounds should be defined in the form [[xmin, xmax], [ymin, ymax]]
-        bounds = [[min_value, max_value], [min_value, max_value]]
-
-        # make the binned density map for this data set
-        density_map, _, _ = numpy.histogram2d(dataX, dataY, bins=self.DEFAULT_NUM_BINS, range=bounds)
-        # mask out zero counts; flip because y goes the opposite direction in an imshow graph
-        density_map = numpy.flipud(numpy.transpose(numpy.ma.masked_array(density_map, mask=density_map == 0)))
-
-        # display the density map data
-        axes.imshow(density_map, extent=[min_value, max_value, min_value, max_value],
-                    interpolation='nearest', norm=LogNorm())
-
-        # TODO make a colorbar
-        #colorbar = self.figure.colorbar()
-        #colorbar.set_label('log(count of data points)')
-
-        # set the various text labels
-        axes.set_xlabel(nameX)
-        axes.set_ylabel(nameY)
-        axes.set_title(nameX + " vs " + nameY)
-
-        # draw the x vs y line
-        self._draw_xy_line(axes)
-
-    def clearPlot (self) :
-        """Clear our plot 
-        """
-
-        self.figure.clf()
-        self.canvas.draw()
-
-    def _draw_xy_line (self, axes) :
-
-        # get the bounds for our calculations and so we can reset the viewing window later
-        x_bounds = axes.get_xbound()
-        y_bounds = axes.get_ybound()
-
-        # figure out the size of the ranges
-        xrange = x_bounds[1] - x_bounds[0]
-        yrange = y_bounds[1] - y_bounds[0]
-
-        # draw the x=y line
-        perfect = [max(x_bounds[0], y_bounds[0]), min(x_bounds[1], y_bounds[1])]
-        axes.plot(perfect, perfect, '--', color='k', label='X = Y')
-
-        # reset the bounds
-        axes.set_xbound(x_bounds)
-        axes.set_ybound(y_bounds)
-
-
 class AnimationSpeedPopupWindow(QtGui.QWidget):
     _slider = None
     _active = False
@@ -570,8 +138,6 @@
         self.hide()
         self._active = False
 
-
->>>>>>> 58628d63
 class Main(QtGui.QMainWindow):
     _last_open_dir = None  # directory to open files in
     _animation_speed_popup = None  # window we'll show temporarily with animation speed popup
